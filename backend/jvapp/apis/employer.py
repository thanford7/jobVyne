from collections import defaultdict
from functools import reduce
from io import StringIO

<<<<<<< HEAD
from django.db.models import Count, F, Prefetch, Q, Sum
=======
from django.db.models import Count, F, Q, Sum
>>>>>>> 45dbc404
from django.db.transaction import atomic
from django.utils import timezone
from rest_framework import status
from rest_framework.response import Response
from slack_sdk import WebClient

from jobVyne import settings
from jvapp.apis._apiBase import JobVyneAPIView, SUCCESS_MESSAGE_KEY, WARNING_MESSAGES_KEY, get_error_response
from jvapp.apis.geocoding import LocationParser
from jvapp.apis.job import LocationView
from jvapp.apis.job_subscription import EmployerJobSubscriptionJobView, EmployerJobSubscriptionView
from jvapp.apis.notification import MessageGroupView
from jvapp.apis.social import SocialLinkFilterView, SocialLinkJobsView
from jvapp.apis.stripe import StripeCustomerView
from jvapp.apis.user import UserView
from jvapp.models import JobApplication, MessageThread, MessageThreadContext, SocialLinkFilter
from jvapp.models.abstract import PermissionTypes
from jvapp.models.content import ContentItem
from jvapp.models.employer import Employer, EmployerAuthGroup, EmployerReferralBonusRule, \
    EmployerReferralRequest, EmployerAts, EmployerSubscription, JobDepartment, EmployerJob, \
    EmployerJobApplicationRequirement, EmployerReferralBonusRuleModifier, EmployerPermission, EmployerFile, \
    EmployerFileTag, EmployerPage
from jvapp.models.user import JobVyneUser, PermissionName, UserEmployerPermissionGroup
from jvapp.permissions.employer import IsAdminOrEmployerOrReadOnlyPermission, IsAdminOrEmployerPermission
from jvapp.serializers.employer import get_serialized_auth_group, get_serialized_employer, \
    get_serialized_employer_billing, get_serialized_employer_bonus_rule, get_serialized_employer_file, \
    get_serialized_employer_file_tag, get_serialized_employer_job, get_serialized_employer_page, \
    get_serialized_employer_referral_request
<<<<<<< HEAD
from jvapp.utils import csv
=======
>>>>>>> 45dbc404
from jvapp.utils.data import AttributeCfg, coerce_bool, coerce_int, is_obfuscated_string, set_object_attributes
from jvapp.utils.datetime import get_datetime_or_none
from jvapp.utils.email import ContentPlaceholders, get_domain_from_email, send_django_email
from jvapp.utils.sanitize import sanitize_html

__all__ = (
    'EmployerView', 'EmployerJobView', 'EmployerAuthGroupView', 'EmployerUserView', 'EmployerUserActivateView',
    'EmployerSubscriptionView'
)

from jvapp.utils.security import generate_user_token, get_uid_from_user
from jvapp.utils.slack import raise_slack_exception_if_error

BATCH_UPDATE_SIZE = 100


class EmployerView(JobVyneAPIView):
    permission_classes = [IsAdminOrEmployerOrReadOnlyPermission]
    
    def get(self, request, employer_id=None):
        if employer_id:
            employer_id = int(employer_id)
            employer = self.get_employers(employer_id=employer_id)
            data = get_serialized_employer(
                employer,
                is_employer=self.user and (
                        self.user.is_admin
                        or (self.user.employer_id == employer_id and self.user.is_employer)
                )
            )
        else:
            employers = self.get_employers(employer_filter=Q())
            data = sorted([get_serialized_employer(e) for e in employers], key=lambda e: e['name'])
        
        return Response(status=status.HTTP_200_OK, data=data)
    
    @atomic
    def put(self, request, employer_id):
        employer = self.get_employers(employer_id=employer_id)
        if logo := self.files.get('logo'):
            employer.logo = logo[0]
        
        set_object_attributes(
            employer,
            self.data,
            {
                'email_domains': AttributeCfg(is_ignore_excluded=True),
                'notification_email': AttributeCfg(is_ignore_excluded=True),
                'color_primary': AttributeCfg(is_protect_existing=True),
                'color_secondary': AttributeCfg(is_protect_existing=True),
                'color_accent': AttributeCfg(is_protect_existing=True),
                'is_manual_job_entry': AttributeCfg(is_protect_existing=True),
            }
        )
        
        employer.jv_check_permission(PermissionTypes.EDIT.value, self.user)
        employer.save()
        return Response(status=status.HTTP_200_OK, data={
            SUCCESS_MESSAGE_KEY: 'Updated employer data'
        })
    
    @staticmethod
    def get_employers(employer_id=None, employer_filter=None):
        if employer_id:
            employer_filter = Q(id=employer_id)
        
        employers = Employer.objects \
            .select_related('employer_size', 'default_bonus_currency') \
            .prefetch_related(
                'subscription',
                'employee',
                'employee__employer_permission_group',
                'employee__employer_permission_group__permission_group',
                'employee__employer_permission_group__permission_group__permissions',
                'ats_cfg',
                'slack_cfg'
            ) \
            .filter(employer_filter) \
            .annotate(employee_count=Count('employee'))
        
        if employer_id:
            if not employers:
                raise Employer.DoesNotExist
            return employers[0]
        
        return employers
    
    @staticmethod
    def get_employer_account_owner(employer):
        return next((employee for employee in employer.employee.all() if employee.is_employer_owner), None)


class EmployerAtsView(JobVyneAPIView):
    permission_classes = [IsAdminOrEmployerPermission]
    
    @atomic
    def post(self, request):
        if not (employer_id := self.data.get('employer_id')):
            return get_error_response('An employer ID is required')
        
        ats = self.get_new_ats_cfg(self.user, employer_id, self.data['name'])
        self.update_ats(self.user, ats, self.data)
        return Response(status=status.HTTP_200_OK, data={
            SUCCESS_MESSAGE_KEY: 'Successfully created ATS configuration'
        })
    
    @atomic
    def put(self, request):
        if not (ats_id := self.data.get('id')):
            return get_error_response('An ATS ID is required')
        
        ats = EmployerAts.objects.get(id=ats_id)
        self.update_ats(self.user, ats, self.data)
        return Response(status=status.HTTP_200_OK, data={
            SUCCESS_MESSAGE_KEY: 'Successfully updated ATS configuration'
        })
    
    @atomic
    def delete(self, request, ats_id):
        from jvapp.apis.ats import get_ats_api  # Avoid circular import
        ats = EmployerAts.objects.get(id=ats_id)
        ats.jv_check_permission(PermissionTypes.DELETE.value, self.user)
        ats_api = get_ats_api(ats)
        ats_api.delete_webhooks()
        ats.delete()
        return Response(status=status.HTTP_200_OK, data={
            SUCCESS_MESSAGE_KEY: 'Successfully deleted ATS configuration'
        })
    
    @staticmethod
    def get_new_ats_cfg(user, employer_id, ats_name):
        existing_ats = EmployerAts.objects.filter(employer_id=employer_id)
        if existing_ats:
            # Check whether there is an existing cfg for the ats that is supposed to be created (e.g. Greenhouse)
            same_ats = next((ats for ats in existing_ats if ats.name == ats_name), None)
            if same_ats:
                return same_ats
            
            # If the ats cfg is for a different provider, we need to delete the old one
            # Example: ATS name is Lever and the existing ATS is for Greenhouse
            if existing_ats:
                for delete_ats in existing_ats:
                    delete_ats.jv_check_permission(PermissionTypes.DELETE.value, user)
                existing_ats.delete()
        
        return EmployerAts(employer_id=employer_id)
    
    @staticmethod
    @atomic
    def update_ats(user, ats, data):
        from jvapp.apis.ats import LeverAts, get_ats_api  # Avoid circular import
        set_object_attributes(ats, data, {
            'name': AttributeCfg(is_ignore_excluded=True),
            'email': AttributeCfg(is_ignore_excluded=True),
            'job_stage_name': AttributeCfg(is_ignore_excluded=True),
            'employment_type_field_key': AttributeCfg(is_ignore_excluded=True),
            'salary_range_field_key': AttributeCfg(is_ignore_excluded=True),
            'access_token': AttributeCfg(is_ignore_excluded=True),
            'refresh_token': AttributeCfg(is_ignore_excluded=True),
            'is_webhook_enabled': AttributeCfg(is_ignore_excluded=True)
        })
        
        if ats.name == LeverAts.NAME and ats.email:
            ats_api = get_ats_api(ats)
            user_data = ats_api.get_or_create_jobvyne_lever_user(ats.email)
            ats.api_key = user_data['id']
        else:
            api_key = data.get('api_key')
            if api_key and not is_obfuscated_string(api_key):
                ats.api_key = api_key
        
        permission_type = PermissionTypes.EDIT.value if ats.id else PermissionTypes.CREATE.value
        ats.jv_check_permission(permission_type, user)
        ats.save()
        
        
class EmployerSlackView(JobVyneAPIView):
    permission_classes = [IsAdminOrEmployerPermission]
    
    def put(self, request, slack_cfg_id):
        if not (employer_id := self.data.get('employer_id')):
            return get_error_response('An employer ID is required')
        if not self.user.has_employer_permission(PermissionName.MANAGE_EMPLOYER_SETTINGS.value, employer_id):
            return get_error_response('You do not have permission for this operation')
        slack_cfg = EmployerSlack.objects.get(id=slack_cfg_id)
        self.update_slack_cfg(self.user, slack_cfg, self.data)
        
        # Slack bot needs to be part of the channel to post to it
        client = WebClient(token=slack_cfg.oauth_key)
        if slack_cfg.jobs_post_channel:
            resp = client.conversations_join(channel=slack_cfg.jobs_post_channel)
            raise_slack_exception_if_error(resp)
        if slack_cfg.referrals_post_channel:
            resp = client.conversations_join(channel=slack_cfg.referrals_post_channel)
            raise_slack_exception_if_error(resp)
        
        return Response(status=status.HTTP_200_OK, data={
            SUCCESS_MESSAGE_KEY: 'Updated Slack configuration'
        })
    
    def delete(self, request, slack_cfg_id):
        try:
            slack_cfg = EmployerSlack.objects.get(id=slack_cfg_id)
        except EmployerSlack.DoesNotExist:
            return get_error_response(f'No Slack configuration exists with ID = {slack_cfg_id}')
        if not self.user.has_employer_permission(PermissionName.MANAGE_EMPLOYER_SETTINGS.value, slack_cfg.employer_id):
            return get_error_response('You do not have permission for this operation')
        slack_cfg.jv_check_permission(PermissionTypes.DELETE.value, self.user)
        slack_cfg.delete()
        return Response(status=status.HTTP_200_OK, data={
            SUCCESS_MESSAGE_KEY: 'Slack configuration deleted'
        })
        
    @staticmethod
    @atomic
    def update_slack_cfg(user, slack_cfg, data):
        set_object_attributes(slack_cfg, data, {
            'is_enabled': None,
            'jobs_post_channel': None,
            'jobs_post_dow_bits': None,
            'jobs_post_tod_minutes': None,
            'jobs_post_max_jobs': None,
            'referrals_post_channel': None
        })
        slack_cfg.jv_check_permission(PermissionTypes.EDIT.value, user)
        slack_cfg.save()
    
    @staticmethod
    def get_slack_cfg(employer_id):
        slack_cfg = EmployerSlack.objects.filter(employer_id=employer_id)
        if slack_cfg:
            return slack_cfg[0]
        return None


class EmployerBillingView(JobVyneAPIView):
    permission_classes = [IsAdminOrEmployerPermission]
    
    def get(self, request, employer_id):
        employer = Employer.objects.get(id=employer_id)
        return Response(status=status.HTTP_200_OK, data=get_serialized_employer_billing(employer))
    
    def put(self, request, employer_id):
        employer = Employer.objects.get(id=employer_id)
        
        # Check permissions
        employer.jv_check_permission(PermissionTypes.EDIT.value, self.user)
        billing_permission = PermissionName.MANAGE_BILLING_SETTINGS.value
        has_billing_permission = self.user.has_employer_permission(billing_permission, employer.id)
        if not has_billing_permission:
            employer._raise_permission_error(billing_permission)
        
        # Street address isn't important to normalize. We are just using the address to determine taxes
        location_text = f'{self.data["city"]}, {self.data["state"]}, {self.data["country"]} {self.data.get("postal_code")}'
        location_parser = LocationParser()
        raw_location = location_parser.get_raw_location(location_text)
        if not raw_location:
            raise ValueError(f'Could not locate address for {location_text}')
        employer.street_address = self.data.get('street_address')
        employer.street_address_2 = self.data.get('street_address_2')
        employer.city = raw_location['city']
        employer.state = raw_location['state']
        employer.country = raw_location['country_short']
        employer.postal_code = raw_location.get('postal_code')
        employer.billing_email = self.data['billing_email']
        employer.save()
        
        StripeCustomerView.create_or_update_customer(employer)
        return Response(status=status.HTTP_200_OK, data={
            SUCCESS_MESSAGE_KEY: 'Billing information updated successfully'
        })


class EmployerReferralRequestView(JobVyneAPIView):
    permission_classes = [IsAdminOrEmployerPermission]
    
    def get(self, request):
        if not (employer_id := self.query_params.get('employer_id')):
            return get_error_response('An employer ID is required')
        
        referral_requests = EmployerReferralRequest.jv_filter_perm(
            self.user,
            EmployerReferralRequest.objects.filter(employer_id=employer_id)
        )
        return Response(status=status.HTTP_200_OK, data=[
            get_serialized_employer_referral_request(rr) for rr in referral_requests
        ])
    
    def post(self, request):
        if not (employer_id := self.data.get('employer_id')):
            return get_error_response('An employer ID is required')
        
        referral_request = EmployerReferralRequest(employer_id=employer_id)
        self.update_referral_request(self.user, referral_request, self.data)
        error_msg = self.send_referral_requests(self.user, referral_request, self.data)
        if error_msg:
            return get_error_response(error_msg)
        
        return self.get_success_response(self.data)
    
    def put(self, request):
        if not (request_id := self.data.get('request_id')):
            return get_error_response('A request ID is required')
        
        referral_request = EmployerReferralRequest(id=request_id)
        self.update_referral_request(self.user, referral_request, self.data)
        error_msg = self.send_referral_requests(self.user, referral_request, self.data)
        if error_msg:
            return get_error_response(error_msg)
        
        return self.get_success_response(self.data)
    
    @staticmethod
    def get_success_response(data):
        recipient_count = len(data['user_ids'])
        return Response(status=status.HTTP_200_OK, data={
            SUCCESS_MESSAGE_KEY: f'Sent referral requests to {recipient_count} {"recipients" if recipient_count != 1 else "recipient"}'
        })
    
    @staticmethod
    def send_referral_requests(user, referral_request, data):
        """
        :return: Error message or None
        """
        referral_request.jv_check_permission(PermissionTypes.CREATE.value, user)
        if not (user_ids := data.get('user_ids')):
            return 'No users were specified'
        
        # TODO: Make this a background task since it can take a long time with lots of employees
        recipients = JobVyneUser.objects.filter(id__in=user_ids)
        jobs_list = None
        referral_request_message_thread = EmployerReferralRequestView.get_or_create_referral_request_message_thread(
            referral_request.employer_id,
            referral_request
        )
        for idx, recipient in enumerate(recipients):
            link_data = {'owner_id': recipient.id, **data}
            link_filter, is_duplicate = SocialLinkFilterView.create_or_update_link_filter(
                SocialLinkFilter(), link_data, user=user
            )
            
            email_body = referral_request.email_body
            
            job_link = link_filter.get_link_url()
            email_body = email_body.replace(
                ContentPlaceholders.JOB_LINK.value,
                job_link
            )
            
            # Jobs are the same regardless of recipient so we only need to fetch them once
            if idx == 0:
                jobs = SocialLinkJobsView.get_jobs_from_filter(link_filter=link_filter)
                if not jobs:
                    return 'No jobs were provided'
                job_titles = list({j.job_title for j in jobs})
                job_titles.sort()
                jobs_list = '<ul>'
                jobs_list += ''.join([f'<li>{job_title}</li>' for job_title in job_titles[:5]])
                if len(job_titles) > 5:
                    jobs_list += '<li>And more jobs viewable on the website</li>'
                jobs_list += '</ul>'
            
            email_body = email_body.replace(
                ContentPlaceholders.JOBS_LIST.value,
                jobs_list
            )
            
            email_body = email_body.replace(
                ContentPlaceholders.EMPLOYEE_FIRST_NAME.value,
                recipient.first_name
            )
            email_body = email_body.replace(ContentPlaceholders.EMPLOYEE_LAST_NAME.value, recipient.last_name)
            
            emails = [recipient.email]
            if recipient.business_email:
                emails.append(recipient.business_email)
            
            for email in emails:
                send_django_email(
                    data['email_subject'],
                    'emails/base_general_email.html',
                    to_email=email,
                    django_context={
                        'is_exclude_final_message': True
                    },
                    html_body_content=email_body,
                    employer=referral_request.employer,
                    is_include_jobvyne_subject=False,
                    message_thread=referral_request_message_thread
                )
        
        return None
    
    @staticmethod
    @atomic
    def update_referral_request(user, referral_request, data):
        set_object_attributes(referral_request, data, {
            'email_subject': None,
            'email_body': AttributeCfg(prop_func=lambda val: sanitize_html(val, is_email=True))
        })
        
        if referral_request.id:
            referral_request.departments.remove()
            referral_request.cities.remove()
            referral_request.states.remove()
            referral_request.countries.remove()
            referral_request.jobs.remove()
        
        permission_type = PermissionTypes.EDIT.value if referral_request.id else PermissionTypes.CREATE.value
        referral_request.jv_check_permission(permission_type, user)
        referral_request.save()
        
        if department_ids := data.get('department_ids'):
            departments = []
            department_model = referral_request.departments.through
            for department_id in department_ids:
                departments.append(department_model(
                    employerreferralrequest_id=referral_request.id,
                    jobdepartment_id=department_id
                ))
            department_model.objects.bulk_create(departments)
        
        if city_ids := data.get('city_ids'):
            cities = []
            city_model = referral_request.cities.through
            for city_id in city_ids:
                cities.append(city_model(
                    employerreferralrequest_id=referral_request.id,
                    city_id=city_id
                ))
            city_model.objects.bulk_create(cities)
        
        if state_ids := data.get('state_ids'):
            states = []
            state_model = referral_request.states.through
            for state_id in state_ids:
                states.append(state_model(
                    employerreferralrequest_id=referral_request.id,
                    state_id=state_id
                ))
            state_model.objects.bulk_create(states)
        
        if country_ids := data.get('country_ids'):
            countries = []
            country_model = referral_request.countries.through
            for country_id in country_ids:
                countries.append(country_model(
                    employerreferralrequest_id=referral_request.id,
                    country_id=country_id
                ))
            country_model.objects.bulk_create(countries)
        
        if job_ids := data.get('job_ids'):
            jobs = []
            job_model = referral_request.jobs.through
            for job_id in job_ids:
                jobs.append(job_model(
                    employerreferralrequest_id=referral_request.id,
                    employerjob_id=job_id
                ))
            job_model.objects.bulk_create(jobs)
    
    @staticmethod
    def get_or_create_referral_request_message_thread(employer_id, referral_request):
        employer_message_group = MessageGroupView.get_or_create_employer_message_group(employer_id)
        try:
            return MessageThread.objects.get(
                message_thread_context__referral_request=referral_request,
                message_groups=employer_message_group
            )
        except MessageThread.DoesNotExist:
            message_thread = MessageThread()
            message_thread.save()
            message_thread.message_groups.add(employer_message_group)
            MessageThreadContext(
                message_thread=message_thread,
                referral_request=referral_request
            ).save()
            return message_thread


class EmployerSubscriptionView(JobVyneAPIView):
    permission_classes = [IsAdminOrEmployerOrReadOnlyPermission]
    INACTIVE_STATUSES = [
        EmployerSubscription.SubscriptionStatus.EXPIRED.value,
        EmployerSubscription.SubscriptionStatus.CANCELED.value
    ]
    ACTIVE_STATUS = EmployerSubscription.SubscriptionStatus.ACTIVE.value
    
    def get(self, request, employer_id):
        employer_id = int(employer_id)
        employer = Employer.objects.prefetch_related('subscription').get(id=employer_id)
        subscription = self.get_subscription(employer)
        has_active_subscription = subscription and subscription.status == self.ACTIVE_STATUS
        active_employees = EmployerSubscriptionView.get_active_employees(employer)
        data = {
            'is_active': has_active_subscription,
            'has_seats': has_active_subscription and (active_employees <= subscription.employee_seats)
        }
        if self.user and getattr(self.user, 'is_employer', None) and (self.user.employer_id == employer_id):
            data['subscription_seats'] = subscription.employee_seats if subscription else 0
            data['active_employees'] = active_employees
        return Response(status=status.HTTP_200_OK, data=data)
    
    @staticmethod
    def get_subscription(employer):
        return next(
            (s for s in employer.subscription.all() if s.status not in EmployerSubscriptionView.INACTIVE_STATUSES),
            None
        )
    
    @staticmethod
    def get_active_employees(employer):
        return employer.employee \
            .annotate(
            employer_user_type_bits=Sum('employer_permission_group__permission_group__user_type_bit', distinct=True)) \
            .filter(
            is_employer_deactivated=False,
            has_employee_seat=True,
            employer_user_type_bits__lt=F('employer_user_type_bits') + (
                    1 * F('employer_user_type_bits').bitand(JobVyneUser.USER_TYPE_EMPLOYEE))
        ) \
            .count()


class EmployerJobView(JobVyneAPIView):
    permission_classes = [IsAdminOrEmployerOrReadOnlyPermission]
    
    def get(self, request, employer_job_id=None):
        if employer_job_id:
            job = self.get_employer_jobs(employer_job_id=employer_job_id)
            rules = EmployerBonusRuleView.get_employer_bonus_rules(self.user, employer_id=job.employer_id)
            data = get_serialized_employer_job(job, rules=rules, is_include_bonus=True)
        elif employer_id := self.query_params.get('employer_id'):
            employer_id = employer_id[0] if isinstance(employer_id, list) else employer_id
            job_filter = Q(employer_id=employer_id)
            if job_title_filter := self.query_params.get('job_title_filter'):
                job_filter &= Q(job_title__iregex=f'^.*{job_title_filter}.*$')
            if city_ids := self.query_params.getlist('city_ids[]'):
                job_filter &= Q(locations__city_id__in=city_ids)
            if state_ids := self.query_params.getlist('state_ids[]'):
                job_filter &= Q(locations__state_id__in=state_ids)
            if country_ids := self.query_params.getlist('country_ids[]'):
                job_filter &= Q(locations__country_id__in=country_ids)
            if department_ids := self.query_params.getlist('department_ids[]'):
                job_filter &= Q(job_department_id__in=department_ids)
            if job_ids := self.query_params.getlist('job_ids[]'):
                job_filter &= Q(id__in=job_ids)
            is_only_closed = coerce_bool(self.query_params.get('is_only_closed'))
            is_include_closed = coerce_bool(self.query_params.get('is_include_closed'))
            jobs = self.get_employer_jobs(employer_job_filter=job_filter, is_only_closed=is_only_closed, is_include_closed=is_include_closed)
            rules = EmployerBonusRuleView.get_employer_bonus_rules(self.user,
                                                                   employer_id=employer_id) if self.user else None
            data = [get_serialized_employer_job(j, rules=rules, is_include_bonus=bool(self.user)) for j in jobs]
        else:
            return Response('A job ID or employer ID is required', status=status.HTTP_400_BAD_REQUEST)
        
        return Response(status=status.HTTP_200_OK, data=data)
    
    def put(self, request):
        if not (job_id := self.data.get('id')):
            return Response('A job ID is required', status=status.HTTP_400_BAD_REQUEST)
        
        employer_job = self.get_employer_jobs(employer_job_id=job_id)
        employer_job = self.update_job(self.user, employer_job, self.data)
        return Response(status=status.HTTP_200_OK, data={
            SUCCESS_MESSAGE_KEY: f'Updated {employer_job.job_title} job'
        })
    
    def post(self, request):
        if not (employer_id := self.data.get('employer_id')):
            return Response('An employer ID is required', status=status.HTTP_400_BAD_REQUEST)
        
        employer_job = self.update_job(self.user, EmployerJob(employer_id=employer_id), self.data,
                                       is_check_duplicate=True)
        return Response(status=status.HTTP_200_OK, data={
            SUCCESS_MESSAGE_KEY: f'Added {employer_job.job_title} job'
        })
    
    @staticmethod
    @atomic
    def update_job(user, employer_job, data, is_check_duplicate=False):
        # Make sure user can edit jobs
        permission_type = PermissionTypes.EDIT.value if employer_job.id else PermissionTypes.CREATE.value
        employer_job.jv_check_permission(permission_type, user)
        
        # We need to get and create locations to determine whether the job is a duplicate
        location_parser = LocationParser()
        location_ids = tuple(
            location if coerce_int(location) else location_parser.get_location(location).id
            for location in data['locations']
        )
        
        # Make sure this isn't a duplicate before adding locations to job
        if is_check_duplicate:
            job_title = data['job_title']
            potential_job_duplicates = {
                job.get_key(): job for job in
                EmployerJob.objects.prefetch_related('locations').filter(employer_id=employer_job.employer_id,
                                                                         job_title=job_title)
            }
            employer_job = potential_job_duplicates.get(EmployerJob.generate_job_key(job_title, location_ids),
                                                        employer_job)
        
        set_object_attributes(employer_job, data, {
            'job_title': AttributeCfg(is_ignore_excluded=True),
            'open_date': AttributeCfg(is_ignore_excluded=True,
                                      prop_func=lambda x: get_datetime_or_none(x, as_date=True)),
            'close_date': AttributeCfg(is_ignore_excluded=True,
                                       prop_func=lambda x: get_datetime_or_none(x, as_date=True)),
            'salary_interval': AttributeCfg(is_ignore_excluded=True),
            'salary_floor': AttributeCfg(is_ignore_excluded=True),
            'salary_ceiling': AttributeCfg(is_ignore_excluded=True),
            'employment_type': AttributeCfg(is_ignore_excluded=True),
        })
        
        employer_job.job_description = sanitize_html(data['job_description'])
        if salary_currency := data.get('salary_currency'):
            employer_job.salary_currency_name = salary_currency
        
        # Handle job department - if ID is a string, this is a new department for this employer
        job_department = data['job_department']
        try:
            employer_job.job_department_id = int(job_department['id'])
        except ValueError:
            # Check whether job department has already been created by a different employer
            job_departments = JobDepartment.objects.filter(name__iexact=job_department['id'])
            if job_departments:
                employer_job.job_department = job_departments[0]
            else:
                new_job_department = JobDepartment(name=job_department['id'])
                new_job_department.save()
                employer_job.job_department = new_job_department
        
        # Remove existing locations if this is an existing job
        if employer_job.id:
            employer_job.locations.remove()
        
        employer_job.save()
        
        # Add locations
        job_location_model = employer_job.locations.through
        job_location_model.objects.bulk_create(
            [job_location_model(location_id=l, employerjob=employer_job) for l in location_ids],
            ignore_conflicts=True
        )
        
        return employer_job
    
    @staticmethod
    def get_employer_jobs(
            employer_job_id=None, employer_job_filter=None, order_by='-open_date',
            is_only_closed=False, is_include_closed=False, is_include_future=False
    ):
        if employer_job_id:
            employer_job_filter = Q(id=employer_job_id)
        else:
            if is_only_closed:
                employer_job_filter &= (Q(close_date__isnull=False) & Q(close_date__lt=timezone.now().date()))
            elif not is_include_closed:
                employer_job_filter &= (Q(close_date__isnull=True) | Q(close_date__gt=timezone.now().date()))
            if not is_include_future:
                employer_job_filter &= Q(open_date__lte=timezone.now().date())
        
        jobs = EmployerJob.objects \
            .select_related('job_department', 'employer', 'referral_bonus_currency') \
            .prefetch_related(
                'locations',
                'locations__city',
                'locations__state',
                'locations__country'
            ) \
            .filter(employer_job_filter) \
            .distinct() \
            .order_by(order_by, 'id')
        
        if employer_job_id:
            if not jobs:
                raise EmployerJob.DoesNotExist
            return jobs[0]
        
        return jobs


class EmployerJobApplicationView(JobVyneAPIView):
    permission_classes = [IsAdminOrEmployerPermission]
    
    def put(self, request):
        if not (application_id := self.data.get('id')):
            return get_error_response('An application ID is required')
        
        application = self.get_application(application_id)
        has_changed = False
        new_application_status = self.data.get('application_status')
        if new_application_status and new_application_status != application.application_status:
            application.application_status = new_application_status
            application.application_status_dt = timezone.now()
            has_changed = True
        
        if has_changed:
            if not self.has_edit_permission(self.user, application):
                return get_error_response('You do not have the appropriate permissions to edit this application')
            application.save()
        
        return Response(status=status.HTTP_200_OK, data={
            SUCCESS_MESSAGE_KEY: 'Updated job application'
        })
        
    
    @staticmethod
    def has_edit_permission(user, application):
        return (
            (application.employer_job.employer_id == user.employer_id)
            and user.has_employer_permission(PermissionName.MANAGE_EMPLOYER_JOBS.value, application.employer_job.employer_id)
        )
    
    @staticmethod
    def get_application(application_id):
        return JobApplication.objects\
            .select_related('employer_job')\
            .get(id=application_id)


class EmployerJobApplicationRequirementView(JobVyneAPIView):
    permission_classes = [IsAdminOrEmployerOrReadOnlyPermission]
    
    def get(self, request):
        if not (employer_id := self.query_params.get('employer_id')):
            return get_error_response('An employer ID is required')
        
        application_requirements = self.get_application_requirements(employer_id=employer_id)
        return Response(
            status=status.HTTP_200_OK,
            data=self.get_consolidated_application_requirements(application_requirements)
        )
    
    @atomic
    def put(self, request):
        if not (employer_id := self.data.get('employer_id')):
            return get_error_response('An employer ID is required')
        
        application_field = self.data.get('application_field')
        application_requirements = EmployerJobApplicationRequirement.objects.filter(
            employer_id=employer_id,
            application_field=application_field
        )
        
        for app_requirement_key, requirement_attr in (
                ('required', 'is_required'), ('optional', 'is_optional'), ('hidden', 'is_hidden')):
            filters = self.data.get(app_requirement_key)
            is_default = self.data['default'].get(requirement_attr)
            requirement = next((r for r in application_requirements if getattr(r, requirement_attr)), None)
            if any((filters['departments'], filters['jobs'])) or is_default:
                if requirement:
                    requirement.filter_departments.clear()
                    requirement.filter_jobs.clear()
                else:
                    requirement = EmployerJobApplicationRequirement(
                        employer_id=employer_id, application_field=application_field,
                        is_required=False, is_optional=False, is_hidden=False, is_locked=False
                    )
                    setattr(requirement, requirement_attr, True)
                    requirement.save()
                if not is_default:
                    if filters['departments']:
                        requirement.filter_departments.add(*[d['id'] for d in filters['departments']])
                    if filters['jobs']:
                        requirement.filter_jobs.add(*[j['id'] for j in filters['jobs']])
            elif requirement:
                # If there is an old default value, we need to get rid of it
                requirement.delete()
        
        return Response(status=status.HTTP_200_OK, data={
            SUCCESS_MESSAGE_KEY: f'Updated application requirements for {application_field} field'
        })
    
    @staticmethod
    def get_application_requirements(employer_id=None, job=None):
        assert employer_id or job
        application_requirement_filter = Q(employer_id=employer_id or job.employer_id)
        if job:
            application_requirement_filter &= (
                    Q(filter_jobs__id=job.id) | Q(filter_departments__id=job.job_department_id)
                    | (Q(filter_jobs__isnull=True) & Q(filter_departments__isnull=True))
            )
        
        return EmployerJobApplicationRequirement.objects \
            .prefetch_related('filter_departments', 'filter_jobs') \
            .filter(application_requirement_filter)
    
    @staticmethod
    def get_consolidated_application_requirements(application_requirements):
        requirement_template = {
            'application_field': None,
            'default': None,
            'is_locked': None,
            'required': None,
            'optional': None,
            'hidden': None
        }
        consolidated_requirements = defaultdict(lambda: {**requirement_template})
        for requirement in application_requirements:
            consolidated_requirement = consolidated_requirements[requirement.application_field]
            consolidated_requirement['application_field'] = requirement.application_field
            filter_jobs = requirement.filter_jobs.all()
            filter_departments = requirement.filter_departments.all()
            if not any([filter_jobs, filter_departments]):
                consolidated_requirement['default'] = {
                    'is_required': requirement.is_required,
                    'is_optional': requirement.is_optional and (not requirement.is_required),
                    'is_hidden': requirement.is_hidden and (not any([requirement.is_required, requirement.is_optional]))
                }
                consolidated_requirement['is_locked'] = requirement.is_locked
            else:
                key = 'required' if requirement.is_required else ('optional' if requirement.is_optional else 'hidden')
                consolidated_requirement[key] = {
                    'departments': [{'id': f.id, 'name': f.name} for f in
                                    filter_departments] if filter_departments else None,
                    'jobs': [{'id': j.id, 'job_title': j.job_title} for j in filter_jobs] if filter_jobs else None
                }
        
        consolidated_requirements = list(consolidated_requirements.values())
        consolidated_requirements.sort(key=lambda x: (x['is_locked'], x['default']['is_required']), reverse=True)
        
        return consolidated_requirements
    
    @staticmethod
    def get_job_application_fields(job: EmployerJob, consolidated_requirements: dict):
        application_fields = {}
        for requirement in consolidated_requirements:
            field_key = requirement['application_field']
            if (required := requirement['required']) and EmployerJobApplicationRequirementView.is_job_filter_match(job,
                                                                                                                   required):
                application_fields[field_key] = {'is_required': True}
            elif (optional := requirement['optional']) and EmployerJobApplicationRequirementView.is_job_filter_match(
                    job, optional):
                application_fields[field_key] = {'is_optional': True}
            elif (hidden := requirement['hidden']) and EmployerJobApplicationRequirementView.is_job_filter_match(job,
                                                                                                                 hidden):
                pass
            else:
                application_fields[field_key] = {**requirement['default']}
        return application_fields
    
    @staticmethod
    def is_job_filter_match(job: EmployerJob, requirement_filter: dict):
        return any([
            requirement_filter['jobs'] and next((j for j in requirement_filter['jobs'] if j['id'] == job.id), None),
            requirement_filter['departments'] and next(
                (d for d in requirement_filter['departments'] if d['id'] == job.job_department_id), None)
        ])


class EmployerJobBonusView(JobVyneAPIView):
    permission_classes = [IsAdminOrEmployerOrReadOnlyPermission]
    
    def put(self, request):
        jobs = EmployerJob.objects.filter(id__in=self.data['job_ids'])
        jobs_to_update = []
        for job in jobs:
            job.referral_bonus = self.data['referral_bonus']
            job.referral_bonus_currency_id = self.data['referral_bonus_currency']
            jobs_to_update.append(job)
        
        EmployerJob.objects.bulk_update(jobs_to_update, ['referral_bonus', 'referral_bonus_currency_id'],
                                        batch_size=1000)
        return Response(status=status.HTTP_200_OK, data={
            SUCCESS_MESSAGE_KEY: f'Updated referral bonus for {len(jobs)} {"jobs" if len(jobs) > 1 else "job"}'
        })


class EmployerBonusDefaultView(JobVyneAPIView):
    
    @atomic
    def put(self, request):
        if not (employer_id := self.data.get('employer_id')):
            return Response('An employer ID is required', status=status.HTTP_400_BAD_REQUEST)
        employer = EmployerView.get_employers(employer_id=employer_id)
        
        employer.jv_check_permission(PermissionTypes.EDIT.value, self.user)
        self.user.has_employer_permission(PermissionName.MANAGE_REFERRAL_BONUSES.value, self.user.employer_id)
        
        set_object_attributes(employer, self.data, {
            'default_bonus_amount': None,
            'default_bonus_currency_id': AttributeCfg(form_name='default_bonus_currency'),
        })
        employer.save()
        return Response(status=status.HTTP_200_OK, data={
            SUCCESS_MESSAGE_KEY: 'Bonus rule defaults updated'
        })


class EmployerBonusRuleView(JobVyneAPIView):
    
    def get(self, request):
        if not (employer_id := self.query_params.get('employer_id')):
            return Response('An employer ID is required', status=status.HTTP_400_BAD_REQUEST)
        
        rules = self.get_employer_bonus_rules(self.user, employer_id=employer_id)
        return Response(
            status=status.HTTP_200_OK,
            data=[get_serialized_employer_bonus_rule(rule) for rule in rules]
        )
    
    @atomic
    def post(self, request):
        rule = EmployerReferralBonusRule(employer_id=self.data['employer_id'])
        self.update_bonus_rule(self.user, rule, self.data)
        return Response(
            status=status.HTTP_200_OK,
            data={
                SUCCESS_MESSAGE_KEY: 'Referral bonus rule added'
            }
        )
    
    @atomic
    def put(self, request, rule_id):
        rule = self.get_employer_bonus_rules(self.user, rule_id=rule_id)
        self.update_bonus_rule(self.user, rule, self.data)
        return Response(
            status=status.HTTP_200_OK,
            data={
                SUCCESS_MESSAGE_KEY: 'Referral bonus rule updated'
            }
        )
    
    def delete(self, request, rule_id):
        rule = self.get_employer_bonus_rules(self.user, rule_id=rule_id)
        rule.jv_check_permission(PermissionTypes.DELETE.value, self.user)
        rule.delete()
        return Response(
            status=status.HTTP_200_OK,
            data={
                SUCCESS_MESSAGE_KEY: 'Referral bonus rule deleted'
            }
        )
    
    @staticmethod
    def get_employer_bonus_rules(user, rule_id=None, employer_id=None, is_use_permissions=True):
        filter = Q()
        if rule_id:
            filter &= Q(id=rule_id)
        elif employer_id:
            filter &= Q(employer_id=employer_id)
        
        rules = EmployerReferralBonusRule.objects \
            .select_related('bonus_currency') \
            .prefetch_related(
            'include_departments',
            'exclude_departments',
            'include_cities',
            'exclude_cities',
            'include_states',
            'exclude_states',
            'include_countries',
            'exclude_countries',
            'modifier'
        ) \
            .filter(filter)
        
        if is_use_permissions:
            rules = EmployerReferralBonusRule.jv_filter_perm(user, rules)
        
        if rule_id:
            if not rules:
                raise EmployerReferralBonusRule.DoesNotExist
            return rules[0]
        
        return rules
    
    @staticmethod
    @atomic
    def update_bonus_rule(user, bonus_rule, data):
        data['include_job_titles_regex'] = data['inclusion_criteria'].get('job_titles_regex')
        data['exclude_job_titles_regex'] = data['exclusion_criteria'].get('job_titles_regex')
        set_object_attributes(bonus_rule, data, {
            'order_idx': None,
            'include_job_titles_regex': None,
            'exclude_job_titles_regex': None,
            'base_bonus_amount': None,
            'bonus_currency_id': AttributeCfg(form_name='bonus_currency'),
            'days_after_hire_payout': None
        })
        
        permission_type = PermissionTypes.EDIT.value if bonus_rule.id else PermissionTypes.CREATE.value
        bonus_rule.jv_check_permission(permission_type, user)
        bonus_rule.save()
        
        # Clear existing criteria
        for field in [
            'include_departments', 'exclude_departments',
            'include_cities', 'exclude_cities',
            'include_states', 'exclude_states',
            'include_countries', 'exclude_countries'
        ]:
            bonus_rule_field = getattr(bonus_rule, field)
            bonus_rule_field.clear()
        
        for dataKey, prepend_text in (('inclusion_criteria', 'include_'), ('exclusion_criteria', 'exclude_')):
            for criteriaKey, criteriaVals in data[dataKey].items():
                if criteriaKey == 'job_titles_regex':
                    continue
                rule_key = f'{prepend_text}{criteriaKey}'
                bonus_rule_field = getattr(bonus_rule, rule_key)
                for val in criteriaVals:
                    bonus_rule_field.add(val['id'])
        
        bonus_rule.modifier.all().delete()
        modifiers_to_save = []
        for modifier in data.get('modifiers'):
            modifiers_to_save.append(EmployerReferralBonusRuleModifier(
                referral_bonus_rule=bonus_rule,
                type=modifier['type'],
                amount=modifier['amount'],
                start_days_after_post=modifier['start_days_after_post']
            ))
        
        if modifiers_to_save:
            EmployerReferralBonusRuleModifier.objects.bulk_create(modifiers_to_save)


class EmployerBonusRuleOrderView(JobVyneAPIView):
    
    @atomic
    def put(self, request):
        rules = {
            r.id: r for r in
            EmployerBonusRuleView.get_employer_bonus_rules(self.user, employer_id=self.data['employer_id'])
        }
        rule_ids = self.data['rule_ids']
        if len(rules.values()) != len(rule_ids):
            return Response(
                'The length of the new rules order is not equal to the existing number of rules',
                status=status.HTTP_400_BAD_REQUEST
            )
        
        if not rules:
            return Response(status=status.HTTP_200_OK)
        
        for order_idx, rule_id in enumerate(rule_ids):
            if not (rule := rules.get(rule_id)):
                return Response(
                    f'Rule with ID = {rule_id} does not exist for this employer'
                )
            
            if order_idx == 0:
                rule.jv_check_permission(PermissionTypes.EDIT.value, self.user)
            
            rule.order_idx = order_idx
        
        EmployerReferralBonusRule.objects.bulk_update(list(rules.values()), ['order_idx'])
        return Response(status=status.HTTP_200_OK, data={
            SUCCESS_MESSAGE_KEY: 'Referral bonus rules order updated'
        })


class EmployerAuthGroupView(JobVyneAPIView):
    permission_classes = [IsAdminOrEmployerPermission]
    IGNORED_AUTH_GROUPS = [
        JobVyneUser.USER_TYPE_ADMIN, JobVyneUser.USER_TYPE_CANDIDATE,
        JobVyneUser.USER_TYPE_INFLUENCER  # TODO: Remove this one once influencer functionality is added
    ]
    
    def get(self, request):
        auth_groups = self.get_auth_groups(employer_id=None if self.user.is_admin else self.user.employer_id)
        all_permissions = EmployerPermission.objects.all()
        return Response(
            status=status.HTTP_200_OK,
            data=[get_serialized_auth_group(ag, all_permissions, auth_groups, self.user) for ag in auth_groups]
        )
    
    @atomic
    def post(self, request):
        auth_group = EmployerAuthGroup(
            name=self.data['name'],
            user_type_bit=self.data['user_type_bit'],
            employer_id=self.data['employer_id']
        )
        auth_group.jv_check_permission(PermissionTypes.CREATE.value, self.user)
        auth_group.save()
        return Response(
            status=status.HTTP_200_OK,
            data={
                'auth_group_id': auth_group.id,
                SUCCESS_MESSAGE_KEY: f'{auth_group.name} group saved'
            }
        )
    
    @atomic
    def put(self, request, auth_group_id):
        auth_group = EmployerAuthGroup.objects.get(id=auth_group_id)
        set_object_attributes(auth_group, self.data, {
            'name': None,
            'user_type_bit': None,
            'is_default': None
        })
        auth_group.jv_check_permission(PermissionTypes.EDIT.value, self.user)
        auth_group.save()
        
        if permissions := self.data.get('permissions'):
            auth_group.jv_check_can_update_permissions(self.user)
            auth_group.permissions.clear()
            for permission in permissions:
                if permission['is_permitted']:
                    auth_group.permissions.add(permission['id'])
        
        return Response(status=status.HTTP_200_OK, data={
            SUCCESS_MESSAGE_KEY: f'{auth_group.name} group saved'
        })
    
    @atomic
    def delete(self, request, auth_group_id):
        auth_group = EmployerAuthGroup.objects.get(id=auth_group_id)
        auth_group.jv_check_permission(PermissionTypes.DELETE.value, self.user)
        auth_group.delete()
        
        return Response(status=status.HTTP_200_OK, data={
            SUCCESS_MESSAGE_KEY: f'{auth_group.name} group deleted'
        })
    
    @staticmethod
    def get_auth_groups(auth_group_filter=None, employer_id=None):
        auth_group_filter = auth_group_filter or Q()
        if employer_id:
            auth_group_filter &= (Q(employer_id=employer_id) | Q(employer_id__isnull=True))
            auth_group_filter &= ~Q(user_type_bit__in=EmployerAuthGroupView.IGNORED_AUTH_GROUPS)
        return EmployerAuthGroup.objects.prefetch_related('permissions').filter(auth_group_filter)


class EmployerUserView(JobVyneAPIView):
    permission_classes = [IsAdminOrEmployerPermission]
    
    @atomic
    def post(self, request):
        user, is_new = UserView.get_or_create_user(self.user, self.data)
        employer_id = self.data['employer_id']
        if not user.employer_id:
            user.employer_id = employer_id
            user.save()
        elif user.employer_id != employer_id:
            return get_error_response('This user already exists and cannot be created')
        
        new_user_groups = []
        permission_group_ids = self.data['permission_group_ids']
        for group_id in permission_group_ids:
            new_user_groups.append(
                UserEmployerPermissionGroup(
                    user=user,
                    employer_id=employer_id,
                    permission_group_id=group_id,
                    is_employer_approved=True
                )
            )
        UserEmployerPermissionGroup.objects.bulk_create(new_user_groups)
        
        user_type_bits = reduce(
            lambda a, b: a | b,
            EmployerAuthGroup.objects.filter(id__in=permission_group_ids).values_list('user_type_bit', flat=True),
            0
        )
        user.user_type_bits = user_type_bits
        user.save()
        user_primary_referral_link = SocialLinkFilter.objects.filter(owner=user, is_primary=True)
        if not user_primary_referral_link:
            raise Exception(
                'An error occurred while creating a new employer user. No primary referral link was created.')
        user_primary_referral_link = user_primary_referral_link[0]
        
        uid = get_uid_from_user(user)
        token = generate_user_token(user, 'email')
        reset_password_url = f'{settings.BASE_URL}/password-reset/{uid}/{token}'
        job_referral_url = user_primary_referral_link.get_link_url()
        employer = user.employer
        send_django_email(
            'Welcome to JobVyne!',
            'emails/employer_user_welcome_email.html',
            to_email=user.email,
            django_context={
                'user': user,
                'employer': employer,
                'admin_user': self.user,
                'job_referral_url': job_referral_url,
                'reset_password_url': reset_password_url,
                'is_exclude_final_message': False
            },
            employer=employer,
            is_tracked=False
        )
        
        success_message = f'Account created for {user.full_name}' if is_new else f'Account already exists for {user.full_name}. Permissions were updated.'
        
        return Response(status=status.HTTP_200_OK, data={
            SUCCESS_MESSAGE_KEY: success_message
        })
    
    @atomic
    def put(self, request):
        users = UserView.get_user(self.user, user_filter=Q(id__in=self.data['user_ids']))
        batchCount = 0
        
        def get_unique_permission_key(p):
            return p.user_id, p.employer_id, p.permission_group_id
        
        while batchCount < len(users):
            user_employer_permissions_to_delete_filters = []
            user_employer_permissions_to_add = []
            user_employer_permissions_to_update = []
            batched_users = users[batchCount:batchCount + BATCH_UPDATE_SIZE]
            for user in batched_users:
                set_object_attributes(user, self.data, {
                    'first_name': None,
                    'last_name': None,
                    'employer_id': None
                })
                user.jv_check_permission(PermissionTypes.EDIT.value, self.user)
                current_user_permissions = {
                    get_unique_permission_key(p): p for p in user.employer_permission_group.all()
                }
                
                if permission_group_ids := self.data.get('permission_group_ids'):
                    user_employer_permissions_to_delete_filters.append(
                        Q(user_id=user.id) & Q(employer_id=self.data['employer_id']))
                    for group_id in permission_group_ids:
                        user_employer_permissions_to_add.append(UserEmployerPermissionGroup(
                            user=user,
                            employer_id=self.data['employer_id'],
                            permission_group_id=group_id,
                            is_employer_approved=True
                        ))
                
                if add_permission_group_ids := self.data.get('add_permission_group_ids'):
                    for group_id in add_permission_group_ids:
                        permission_group = UserEmployerPermissionGroup(
                            user=user,
                            employer_id=self.data['employer_id'],
                            permission_group_id=group_id,
                            is_employer_approved=True
                        )
                        if existing_permission := current_user_permissions.get(
                                get_unique_permission_key(permission_group)):
                            existing_permission.is_employer_approved = True
                            user_employer_permissions_to_update.append(existing_permission)
                        else:
                            user_employer_permissions_to_add.append(permission_group)
                
                if remove_permission_group_ids := self.data.get('remove_permission_group_ids'):
                    for group_id in remove_permission_group_ids:
                        user_employer_permissions_to_delete_filters.append(
                            Q(user_id=user.id) & Q(permission_group_id=group_id))
            
            JobVyneUser.objects.bulk_update(users, ['first_name', 'last_name', 'employer_id'])
            if user_employer_permissions_to_delete_filters:
                def reduceFilters(allFilters, filter):
                    allFilters |= filter
                    return allFilters
                
                delete_filter = reduce(reduceFilters, user_employer_permissions_to_delete_filters)
                UserEmployerPermissionGroup.objects.filter(delete_filter).delete()
            UserEmployerPermissionGroup.objects.bulk_create(user_employer_permissions_to_add)
            UserEmployerPermissionGroup.objects.bulk_update(user_employer_permissions_to_update,
                                                            ['is_employer_approved'])
            
            # Update user types based on new permission groups
            users_to_update = []
            for user in UserView.get_user(self.user, user_filter=Q(id__in=[u.id for u in batched_users])):
                user_type_bits = reduce(
                    lambda a, b: a | b,
                    [pg.permission_group.user_type_bit for pg in user.employer_permission_group.all()],
                    0
                )
                # Don't remove any user type groups that are already set
                # Users can set their own user types prior to having the appropriate permission groups
                user.user_type_bits = user.user_type_bits | user_type_bits
                users_to_update.append(user)
            JobVyneUser.objects.bulk_update(users_to_update, ['user_type_bits'])
            
            batchCount += BATCH_UPDATE_SIZE
        user_count = len(users)
        return Response(status=status.HTTP_200_OK, data={
            SUCCESS_MESSAGE_KEY: f'{user_count} {"user" if user_count == 1 else "users"} updated'
        })
    
    @atomic
    def delete(self, request):
        if not self.user.is_admin:
            return Response('You do not have permission to delete this user', status=status.HTTP_401_UNAUTHORIZED)
        
        users = JobVyneUser.objects.filter(id__in=self.data.get('user_ids'))
        user_count = len(users)
        users.delete()
        return Response(status=status.HTTP_200_OK, data={
            SUCCESS_MESSAGE_KEY: f'{user_count} {"user" if user_count == 1 else "users"} deleted'
        })


class EmployerUserApproveView(JobVyneAPIView):
    
    @atomic
    def put(self, request):
        """Set unapproved permission groups to approved for selected users
        """
        users = UserView.get_user(self.user, user_filter=Q(id__in=self.data['user_ids']))
        groups_to_update = []
        for user in users:
            user.jv_check_permission(PermissionTypes.EDIT.value, self.user)
            for group in user.employer_permission_group.filter(is_employer_approved=False):
                group.is_employer_approved = True
                groups_to_update.append(group)
        
        UserEmployerPermissionGroup.objects.bulk_update(groups_to_update, ['is_employer_approved'])
        userCount = len(users)
        return Response(status=status.HTTP_200_OK, data={
            SUCCESS_MESSAGE_KEY: f'Permissions approved for {userCount} {"user" if userCount == 1 else "users"}'
        })


class EmployerUserActivateView(JobVyneAPIView):
    
    @atomic
    def put(self, request):
        if not (employer_id := self.data.get('employer_id')):
            return Response('An employer ID is required', status=status.HTTP_400_BAD_REQUEST)
        is_deactivate = self.data.get('is_deactivate')
        # Assign employee a seat if explicitly set or employee is activated
        is_assign_seat = self.data.get('is_assign') if is_deactivate is None else not is_deactivate
        
        employer = Employer.objects.prefetch_related('subscription').get(id=employer_id)
        users = UserView.get_user(self.user, user_filter=Q(id__in=self.data['user_ids']))
        subscription = EmployerSubscriptionView.get_subscription(employer)
        active_users_count = EmployerSubscriptionView.get_active_employees(employer)
        unassigned_users = 0
        for user in users:
            user.jv_check_permission(PermissionTypes.EDIT.value, self.user)
            if is_deactivate is not None:
                user.is_employer_deactivated = is_deactivate
            
            is_add_seat = is_assign_seat and (active_users_count < subscription.employee_seats)
            user.has_employee_seat = is_add_seat
            if is_add_seat:
                active_users_count += 1
            elif is_assign_seat:
                # If the employer has run out of employee seats we need to warn them
                unassigned_users += 1
        
        update_values = ['has_employee_seat']
        if is_deactivate is not None:
            update_values.append('is_employer_deactivated')
        JobVyneUser.objects.bulk_update(users, update_values)
        userCount = len(users)
        msg = f'{userCount} {"user" if userCount == 1 else "users"}'
        if is_deactivate is not None:
            msg += f' {"deactivated" if is_deactivate else "activated"}'
        else:
            msg += f' {"assigned" if is_assign_seat else "un-assigned"} a seat'
        
        data = {SUCCESS_MESSAGE_KEY: msg}
        if unassigned_users:
            data[WARNING_MESSAGES_KEY] = [
                f'{unassigned_users} {"user" if unassigned_users == 1 else "users"} was unable to be assigned a seat because you have reached the number of seats allowed by your subscription']
        
        return Response(status=status.HTTP_200_OK, data=data)


class EmployerUserUploadView(JobVyneAPIView):
    permission_classes = [IsAdminOrEmployerPermission]

    @atomic
    def post(self, request):
        if not (employer_id := self.data.get('employer_id')):
            return get_error_response('An employer ID is required')
        
        employer = EmployerView.get_employers(employer_id=employer_id)
        csv_text = self.files['user_file'][0]
        with StringIO(csv_text) as csv_file:
            csv.bulk_load_users(csv_file, employer)
        return Response(status=status.HTTP_200_OK)


class EmployerFileView(JobVyneAPIView):
    permission_classes = [IsAdminOrEmployerOrReadOnlyPermission]
    
    def get(self, request):
        if not (employer_id := self.query_params.get('employer_id')):
            return Response('An employer ID is required', status=status.HTTP_400_BAD_REQUEST)
        
        files = self.get_employer_files(employer_id=employer_id)
        return Response(status=status.HTTP_200_OK, data=[get_serialized_employer_file(f) for f in files])
    
    @atomic
    def post(self, request):
        employer_file = EmployerFile()
        file = self.files['file'][0] if self.files.get('file') else None
        self.update_employer_file(employer_file, self.data, self.user, file=file)
        return Response(status=status.HTTP_200_OK, data={
            'id': employer_file.id,
            SUCCESS_MESSAGE_KEY: f'Created a new file titled {employer_file.title}'
        })
    
    @atomic
    def put(self, request, file_id):
        employer_file = self.get_employer_files(file_id=file_id)
        self.update_employer_file(employer_file, self.data, self.user)
        return Response(status=status.HTTP_200_OK, data={
            'id': employer_file.id,
            SUCCESS_MESSAGE_KEY: f'Updated file titled {employer_file.title}'
        })
    
    @staticmethod
    @atomic
    def update_employer_file(employer_file, data, user, file=None):
        set_object_attributes(employer_file, data, {
            'employer_id': None,
            'title': None
        })
        
        if file:
            employer_file.file = file
        
        employer_file.title = (
                employer_file.title
                or getattr(file, 'name', None)
                or employer_file.file.name.split('/')[-1]
        )
        
        permission_type = PermissionTypes.EDIT.value if employer_file.id else PermissionTypes.CREATE.value
        employer_file.jv_check_permission(permission_type, user)
        employer_file.save()
        
        employer_file.tags.clear()
        for tag in data.get('tags') or []:
            if isinstance(tag, str):
                tag = EmployerFileTagView.get_or_create_tag(tag, data['employer_id'])
                employer_file.tags.add(tag)
            else:
                employer_file.tags.add(tag['id'])
    
    @staticmethod
    def get_employer_files(file_id=None, employer_id=None, file_filter=None):
        file_filter = file_filter or Q()
        if file_id:
            file_filter &= Q(id=file_id)
        if employer_id:
            file_filter &= Q(employer_id=employer_id)
        
        files = EmployerFile.objects.prefetch_related('tags').filter(file_filter)
        if file_id:
            if not files:
                raise EmployerFile.DoesNotExist
            return files[0]
        
        return files


class EmployerFileTagView(JobVyneAPIView):
    
    def get(self, request):
        if not (employer_id := self.query_params['employer_id']):
            return Response('An employer ID is required', status=status.HTTP_400_BAD_REQUEST)
        
        tags = self.get_employer_file_tags(employer_id)
        return Response(status=status.HTTP_200_OK, data=[get_serialized_employer_file_tag(t) for t in tags])
    
    @atomic
    def delete(self, request, tag_id):
        tag = EmployerFileTag.objects.get(id=tag_id)
        tag.jv_check_permission(PermissionTypes.DELETE.value, self.user)
        tag.delete()
        return Response(status=status.HTTP_200_OK, data={
            SUCCESS_MESSAGE_KEY: f'{tag.name} tag was deleted'
        })
    
    @staticmethod
    @atomic
    def get_or_create_tag(tag_name, employer_id):
        try:
            return EmployerFileTag.objects.get(name=tag_name, employer_id=employer_id)
        except EmployerFileTag.DoesNotExist:
            tag = EmployerFileTag(name=tag_name, employer_id=employer_id)
            tag.save()
            return tag
    
    @staticmethod
    def get_employer_file_tags(employer_id):
        return EmployerFileTag.objects.filter(employer_id=employer_id)


class EmployerPageView(JobVyneAPIView):
    permission_classes = [IsAdminOrEmployerOrReadOnlyPermission]
    
    def get(self, request):
        if not (employer_id := self.query_params['employer_id']):
            return Response('An employer ID is required', status=status.HTTP_400_BAD_REQUEST)
        
        employer_page = self.get_employer_page(employer_id)
        return Response(
            status=status.HTTP_200_OK,
            data=get_serialized_employer_page(employer_page) if employer_page else None
        )
    
    @atomic
    def put(self, request):
        if not (employer_id := self.data['employer_id']):
            return Response('An employer ID is required', status=status.HTTP_400_BAD_REQUEST)
        
        employer_page = self.get_employer_page(employer_id)
        if employer_page:
            current_sections = {ci.id: ci for ci in employer_page.content_item.all()}
        else:
            employer_page = EmployerPage(employer_id=employer_id)
            current_sections = {}
        employer_page.is_viewable = self.data['is_viewable']
        employer_page.jv_check_permission(PermissionTypes.EDIT.value, self.user)
        employer_page.save()
        
        sections = self.data['sections']
        for sectionIdx, sectionData in enumerate(sections):
            section = None
            if sectionId := sectionData.get('id'):
                # Remove the section from the dict so we know it has been used
                section = current_sections.pop(sectionId, None)
            if not section:
                section = ContentItem(type=sectionData['type'])
            section.orderIdx = sectionIdx
            section.header = sectionData['header']
            section.config = sectionData.get('config')
            item_parts = sectionData['item_parts']
            for part in item_parts:
                if html_content := part.get('html_content'):
                    part['html_content'] = sanitize_html(html_content)
            section.item_parts = item_parts
            section.save()
            employer_page.content_item.add(section)
        
        # Any sections still in the dict are not used and should be removed
        for content_item_id, content_item in current_sections.items():
            employer_page.content_item.remove(content_item_id)
            content_item.delete()
        
        return Response(status=status.HTTP_200_OK, data={
            SUCCESS_MESSAGE_KEY: 'Updated the profile page'
        })
    
    @staticmethod
    def get_employer_page(employer_id):
        try:
            return EmployerPage.objects.prefetch_related('content_item').get(employer_id=employer_id)
        except EmployerPage.DoesNotExist:
            return None


class EmployerFromDomainView(JobVyneAPIView):
    
    def get(self, request):
        if not (email := self.query_params.get('email')):
            return Response('An email address is required', status=status.HTTP_400_BAD_REQUEST)
        
        if not (email_domain := get_domain_from_email(email)):
            return Response(f'Could not parse email domain for {email}', status=status.HTTP_400_BAD_REQUEST)
        
        employers = [(e.email_domains, e) for e in Employer.objects.all()]
        matched_employers = []
        for domains, employer in employers:
            if not domains:
                continue
            if email_domain in domains:
                matched_employers.append({'id': employer.id, 'name': employer.employer_name})
        
        return Response(
            status=status.HTTP_200_OK,
            data=matched_employers
        )


class EmployerJobDepartmentView(JobVyneAPIView):
    permission_classes = [IsAdminOrEmployerOrReadOnlyPermission]
    
    def get(self, request):
        if not (employer_id := self.query_params.get('employer_id')):
            return Response('An employer ID is required', status=status.HTTP_400_BAD_REQUEST)
        
        job_subscriptions = EmployerJobSubscriptionView.get_job_subscriptions(employer_id=employer_id)
        job_subscription_filter = EmployerJobSubscriptionJobView.get_combined_job_subscription_filter(job_subscriptions)
        # Include both subscribed jobs and those owned by the employer
        if job_subscription_filter:
            job_subscription_filter |= Q(employer_id=employer_id)
        else:
            job_subscription_filter = Q(employer_id=employer_id)
        departments = EmployerJobView \
            .get_employer_jobs(employer_job_filter=job_subscription_filter) \
            .values('job_department_id', 'job_department__name') \
            .distinct()  # This will only get distinct jobs. Adding distinct value criteria is not supported by MySQL
        
        # Get unique departments
        departments = {(d['job_department_id'], d['job_department__name']): d for d in departments}.values()
        
        return Response(status=status.HTTP_200_OK, data=[{
            'id': dept['job_department_id'],
            'name': dept['job_department__name']
        } for dept in departments])


class EmployerJobLocationView(JobVyneAPIView):
    permission_classes = [IsAdminOrEmployerOrReadOnlyPermission]
    
    def get(self, request):
        if not (employer_id := self.query_params.get('employer_id')):
            return Response('An employer ID is required', status=status.HTTP_400_BAD_REQUEST)
        
        job_subscriptions = EmployerJobSubscriptionView.get_job_subscriptions(employer_id=employer_id)
        job_subscription_filter = EmployerJobSubscriptionJobView.get_combined_job_subscription_filter(job_subscriptions)
        # Include both subscribed jobs and those owned by the employer
        if job_subscription_filter:
            job_subscription_filter |= Q(employer_id=employer_id)
        else:
            job_subscription_filter = Q(employer_id=employer_id)
        jobs = EmployerJobView.get_employer_jobs(employer_job_filter=job_subscription_filter,
                                                 is_include_closed=True).distinct()
        locations = []
        for job in jobs:
            for location in job.locations.all():
                locations.append(location)
        
        return Response(status=status.HTTP_200_OK, data=LocationView.get_serialized_locations(locations))<|MERGE_RESOLUTION|>--- conflicted
+++ resolved
@@ -2,11 +2,7 @@
 from functools import reduce
 from io import StringIO
 
-<<<<<<< HEAD
 from django.db.models import Count, F, Prefetch, Q, Sum
-=======
-from django.db.models import Count, F, Q, Sum
->>>>>>> 45dbc404
 from django.db.transaction import atomic
 from django.utils import timezone
 from rest_framework import status
@@ -35,10 +31,7 @@
     get_serialized_employer_billing, get_serialized_employer_bonus_rule, get_serialized_employer_file, \
     get_serialized_employer_file_tag, get_serialized_employer_job, get_serialized_employer_page, \
     get_serialized_employer_referral_request
-<<<<<<< HEAD
 from jvapp.utils import csv
-=======
->>>>>>> 45dbc404
 from jvapp.utils.data import AttributeCfg, coerce_bool, coerce_int, is_obfuscated_string, set_object_attributes
 from jvapp.utils.datetime import get_datetime_or_none
 from jvapp.utils.email import ContentPlaceholders, get_domain_from_email, send_django_email
