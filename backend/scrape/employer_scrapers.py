--- conflicted
+++ resolved
@@ -1364,113 +1364,7 @@
 class RobinhoodScraper(GreenhouseIframeScraper):
     employer_name = 'Robinhood'
     EMPLOYER_KEY = 'robinhood'
-
-
-class ArteraScraper(LeverScraper):
-    employer_name = 'Artera'
-    EMPLOYER_KEY = 'artera'
-
-
-class DeepwatchScraper(GreenhouseApiScraper):
-    employer_name = 'Deepwatch'
-    EMPLOYER_KEY = 'deepwatchinc'
-
-
-class Singularity6Scraper(GreenhouseApiScraper):
-    employer_name = 'Singularity 6'
-    EMPLOYER_KEY = 'singularity6'
-
-
-class CrestaScraper(LeverScraper):
-    employer_name = 'Cresta'
-    EMPLOYER_KEY = 'cresta'
-
-
-class VMwareScraper(WorkdayScraper):
-    has_job_departments = False
-    employer_name = 'VMware'
-    start_url = 'https://vmware.wd1.myworkdayjobs.com/en-US/VMware/'
-
-
-class NuveiScraper(WorkableScraper):
-    employer_name = 'Nuvei'
-    EMPLOYER_KEY = 'nuvei'
-
-
-class OpentableScraper(GreenhouseScraper):
-    employer_name = 'OpenTable'
-    EMPLOYER_KEY = 'opentable'
-
-
-class MongodbScraper(GreenhouseApiScraper):
-    employer_name = 'MongoDB'
-    EMPLOYER_KEY = 'mongodb'
-
-
-class SkimsScraper(LeverScraper):
-    employer_name = 'Skims'
-    EMPLOYER_KEY = 'SKIMS'
-
-
-class TuringScraper(GreenhouseScraper):
-    employer_name = 'Turing'
-    EMPLOYER_KEY = 'turing'
-
-
-class RemoteScraper(GreenhouseScraper):
-    employer_name = 'Remote'
-    EMPLOYER_KEY = 'remotecom'
-
-
-class TreasureDataScraper(GreenhouseApiScraper):
-    employer_name = 'Treasure Data'
-    EMPLOYER_KEY = 'treasuredata'
-
-
-class AlphasenseScraper(GreenhouseScraper):
-    employer_name = 'AlphaSense'
-    EMPLOYER_KEY = 'alphasense'
-
-
-class KHealthScraper(GreenhouseScraper):
-    employer_name = 'K Health'
-    EMPLOYER_KEY = 'khealth'
-
-
-class RelativitySpaceScraper(GreenhouseApiScraper):
-    employer_name = 'Relativity Space'
-    EMPLOYER_KEY = 'relativity'
-
-
-class CoalitionScraper(GreenhouseScraper):
-    employer_name = 'Coalition'
-    EMPLOYER_KEY = 'coalition'
-
-
-class ParloaScraper(GreenhouseApiScraper):
-    employer_name = 'Parloa'
-    EMPLOYER_KEY = 'parloa'
-
-
-class FiskerScraper(WorkdayScraper):
-    employer_name = 'Fisker'
-    start_url = 'https://fisker.wd1.myworkdayjobs.com/en-US/Fisker_Careers/'
-    has_job_departments = False
-
-
-class CheckrScraper(GreenhouseScraper):
-    employer_name = 'Checkr'
-    EMPLOYER_KEY = 'checkr'
-
-
-class PayuScraper(LeverScraper):
-    employer_name = 'PayU'
-    EMPLOYER_KEY = 'payu'
     
-<<<<<<< HEAD
-    def get_start_url(self):
-        return f'https://jobs.eu.lever.co/{self.EMPLOYER_KEY}/'
-=======
     
 class OnfidoScraper(LeverScraper):
     employer_name = 'Onfido'
@@ -1481,7 +1375,110 @@
     employer_name = 'Jam City'
     EMPLOYER_KEY = 'jamcity'
     
->>>>>>> bdea52d9
+
+class ArteraScraper(LeverScraper):
+    employer_name = 'Artera'
+    EMPLOYER_KEY = 'artera'
+
+
+class DeepwatchScraper(GreenhouseApiScraper):
+    employer_name = 'Deepwatch'
+    EMPLOYER_KEY = 'deepwatchinc'
+
+
+class Singularity6Scraper(GreenhouseApiScraper):
+    employer_name = 'Singularity 6'
+    EMPLOYER_KEY = 'singularity6'
+
+
+class CrestaScraper(LeverScraper):
+    employer_name = 'Cresta'
+    EMPLOYER_KEY = 'cresta'
+
+
+class VMwareScraper(WorkdayScraper):
+    has_job_departments = False
+    employer_name = 'VMware'
+    start_url = 'https://vmware.wd1.myworkdayjobs.com/en-US/VMware/'
+
+
+class NuveiScraper(WorkableScraper):
+    employer_name = 'Nuvei'
+    EMPLOYER_KEY = 'nuvei'
+
+
+class OpentableScraper(GreenhouseScraper):
+    employer_name = 'OpenTable'
+    EMPLOYER_KEY = 'opentable'
+
+
+class MongodbScraper(GreenhouseApiScraper):
+    employer_name = 'MongoDB'
+    EMPLOYER_KEY = 'mongodb'
+
+
+class SkimsScraper(LeverScraper):
+    employer_name = 'Skims'
+    EMPLOYER_KEY = 'SKIMS'
+
+
+class TuringScraper(GreenhouseScraper):
+    employer_name = 'Turing'
+    EMPLOYER_KEY = 'turing'
+
+
+class RemoteScraper(GreenhouseScraper):
+    employer_name = 'Remote'
+    EMPLOYER_KEY = 'remotecom'
+
+
+class TreasureDataScraper(GreenhouseApiScraper):
+    employer_name = 'Treasure Data'
+    EMPLOYER_KEY = 'treasuredata'
+
+
+class AlphasenseScraper(GreenhouseScraper):
+    employer_name = 'AlphaSense'
+    EMPLOYER_KEY = 'alphasense'
+
+
+class KHealthScraper(GreenhouseScraper):
+    employer_name = 'K Health'
+    EMPLOYER_KEY = 'khealth'
+
+
+class RelativitySpaceScraper(GreenhouseApiScraper):
+    employer_name = 'Relativity Space'
+    EMPLOYER_KEY = 'relativity'
+
+
+class CoalitionScraper(GreenhouseScraper):
+    employer_name = 'Coalition'
+    EMPLOYER_KEY = 'coalition'
+
+
+class ParloaScraper(GreenhouseApiScraper):
+    employer_name = 'Parloa'
+    EMPLOYER_KEY = 'parloa'
+
+
+class FiskerScraper(WorkdayScraper):
+    employer_name = 'Fisker'
+    start_url = 'https://fisker.wd1.myworkdayjobs.com/en-US/Fisker_Careers/'
+    has_job_departments = False
+
+
+class CheckrScraper(GreenhouseScraper):
+    employer_name = 'Checkr'
+    EMPLOYER_KEY = 'checkr'
+
+
+class PayuScraper(LeverScraper):
+    employer_name = 'PayU'
+    EMPLOYER_KEY = 'payu'
+    
+    def get_start_url(self):
+        return f'https://jobs.eu.lever.co/{self.EMPLOYER_KEY}/'
 
 
 class WorkdayCoScraper(WorkdayScraper):
@@ -3899,7 +3896,8 @@
 }
 
 all_scrapers = {
-<<<<<<< HEAD
+    JamCityScraper.employer_name: JamCityScraper,
+    OnfidoScraper.employer_name: OnfidoScraper,
     SuperComScraper.employer_name: SuperComScraper,
     PineconeScraper.employer_name: PineconeScraper,
     AgoricScraper.employer_name: AgoricScraper,
@@ -4387,10 +4385,6 @@
     CrestaScraper.employer_name: CrestaScraper,
     ArteraScraper.employer_name: ArteraScraper,
     DeepwatchScraper.employer_name: DeepwatchScraper,
-=======
-    JamCityScraper.employer_name: JamCityScraper,
-    OnfidoScraper.employer_name: OnfidoScraper,
->>>>>>> bdea52d9
     RobinhoodScraper.employer_name: RobinhoodScraper,
     CoinbaseScraper.employer_name: CoinbaseScraper,
     PinterestScraper.employer_name: PinterestScraper,
